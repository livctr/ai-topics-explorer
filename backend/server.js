--- conflicted
+++ resolved
@@ -134,15 +134,10 @@
  */
 app.get("/works_in", async (req, res) => {
   try {
-<<<<<<< HEAD
-    const query = `
-      SELECT * FROM researcher
-=======
     const queryText = `
       SELECT researcher_id, topic_id, score
       FROM works_in
       ORDER BY topic_id, researcher_id;
->>>>>>> 99f3b84f
     `;
     const result = await pool.query(queryText);
     res.json(result.rows);
@@ -155,31 +150,6 @@
 
 app.get("/papers", async (req, res) => {
   try {
-<<<<<<< HEAD
-    // top 200 papers for each topic
-    const query = `
-        WITH ranked_papers AS (
-          SELECT
-            id,
-            title,
-            citation_count,
-            url,
-            date,
-            topic_id,
-            ROW_NUMBER() OVER(PARTITION BY topic_id ORDER BY date DESC) AS rn
-          FROM paper
-          WHERE topic_id IS NOT NULL
-        )
-        SELECT
-          id,
-          title,
-          citation_count,
-          url,
-          date,
-          topic_id
-        FROM ranked_papers
-        WHERE rn <= 200;
-=======
     // top 200 papers for each topic by date
     const queryText = `
       WITH ranked_papers AS (
@@ -203,7 +173,6 @@
         citation_count
       FROM ranked_papers
       WHERE rn <= 200;
->>>>>>> 99f3b84f
     `;
     const result = await pool.query(queryText);
     res.json(result.rows);
